--- conflicted
+++ resolved
@@ -320,11 +320,7 @@
   config: Config,
   event: NextSpeakerCheckEvent,
 ): void {
-<<<<<<< HEAD
   QwenLogger.getInstance(config)?.logNextSpeakerCheck(event);
-=======
-  ClearcutLogger.getInstance(config)?.logNextSpeakerCheck(event);
->>>>>>> ea96293e
   if (!isTelemetrySdkInitialized()) return;
 
   const attributes: LogAttributes = {
@@ -345,11 +341,7 @@
   config: Config,
   event: SlashCommandEvent,
 ): void {
-<<<<<<< HEAD
   QwenLogger.getInstance(config)?.logSlashCommandEvent(event);
-=======
-  ClearcutLogger.getInstance(config)?.logSlashCommandEvent(event);
->>>>>>> ea96293e
   if (!isTelemetrySdkInitialized()) return;
 
   const attributes: LogAttributes = {
@@ -361,8 +353,6 @@
   const logger = logs.getLogger(SERVICE_NAME);
   const logRecord: LogRecord = {
     body: `Slash command: ${event.command}.`,
-<<<<<<< HEAD
-=======
     attributes,
   };
   logger.emit(logRecord);
@@ -372,7 +362,6 @@
   config: Config,
   event: IdeConnectionEvent,
 ): void {
-  ClearcutLogger.getInstance(config)?.logIdeConnectionEvent(event);
   if (!isTelemetrySdkInitialized()) return;
 
   const attributes: LogAttributes = {
@@ -384,7 +373,6 @@
   const logger = logs.getLogger(SERVICE_NAME);
   const logRecord: LogRecord = {
     body: `Ide connection. Type: ${event.connection_type}.`,
->>>>>>> ea96293e
     attributes,
   };
   logger.emit(logRecord);
