--- conflicted
+++ resolved
@@ -268,12 +268,10 @@
     "loadMemoryFromIncludeDirectories": true
     ```
 
-<<<<<<< HEAD
 - **`tavilyApiKey`** (string):
   - **Description:** API key for Tavily web search service. Required to enable the `web_search` tool functionality. If not configured, the web search tool will be disabled and skipped.
   - **Default:** `undefined` (web search disabled)
   - **Example:** `"tavilyApiKey": "tvly-your-api-key-here"`
-=======
 - **`chatCompression`** (object):
   - **Description:** Controls the settings for chat history compression, both automatic and
     when manually invoked through the /compress command.
@@ -293,7 +291,6 @@
     ```json
     "showLineNumbers": false
     ```
->>>>>>> 5349c4d0
 
 ### Example `settings.json`:
 
