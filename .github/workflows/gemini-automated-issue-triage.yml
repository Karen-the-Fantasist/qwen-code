name: Qwen Automated Issue Triage

on:
  issues:
    types:
      - 'opened'
      - 'reopened'
  issue_comment:
    types:
      - 'created'
  workflow_dispatch:
    inputs:
      issue_number:
        description: 'issue number to triage'
        required: true
        type: 'number'

concurrency:
  group: '${{ github.workflow }}-${{ github.event.issue.number }}'
  cancel-in-progress: true

defaults:
  run:
    shell: 'bash'

permissions:
  contents: 'read'
  id-token: 'write'
  issues: 'write'
  statuses: 'write'
  packages: 'read'

jobs:
  triage-issue:
    timeout-minutes: 5
    if: ${{ github.repository == 'QwenLM/qwen-code' }}
    runs-on: ubuntu-latest
    steps:
      - name: Run Qwen Issue Triage
        uses: QwenLM/qwen-code-action@5fd6818d04d64e87d255ee4d5f77995e32fbf4c2
        env:
          GITHUB_TOKEN: ${{ secrets.GITHUB_TOKEN }}
          ISSUE_TITLE: ${{ github.event.issue.title }}
          ISSUE_BODY: ${{ github.event.issue.body }}
        with:
          OPENAI_API_KEY: ${{ secrets.OPENAI_API_KEY }}
          OPENAI_BASE_URL: ${{ secrets.OPENAI_BASE_URL }}
          OPENAI_MODEL: ${{ secrets.OPENAI_MODEL }}
          settings_json: |
            {
              "maxSessionTurns": 25,
              "coreTools": [
                "run_shell_command(echo)",
                "run_shell_command(gh label list)",
                "run_shell_command(gh issue edit)",
                "run_shell_command(gh issue list)"
              ],
              "sandbox": false
            }
          prompt: |-
            ## Role

            You are an issue triage assistant. Analyze the current GitHub issue and apply the most appropriate existing labels. Use the available
            tools to gather information; do not ask for information to be provided. Do not remove labels titled help wanted or good first issue.

            ## Steps

<<<<<<< HEAD
            1. Run: `gh label list --repo "${REPOSITORY}" --limit 100` to get all available labels.
            2. Review the issue title and body provided in the environment variables: "${ISSUE_TITLE}" and "${ISSUE_BODY}".
=======
            1. Run: `gh label list --repo ${{ github.repository }} --limit 100` to get all available labels.
            2. Use right tool to review the issue title and body provided in the environment variables: "${ISSUE_TITLE}" and "${ISSUE_BODY}".
>>>>>>> ed5a2d0f
            3. Ignore any existing priorities or tags on the issue. Just report your findings.
            4. Select the most relevant labels from the existing labels, focusing on kind/*, area/*, sub-area/* and priority/*. For area/* and kind/* limit yourself to only the single most applicable label in each case.
            6. Apply the selected labels to this issue using: `gh issue edit "${ISSUE_NUMBER}" --repo "${REPOSITORY}" --add-label "label1,label2"`.
            7. For each issue please check if CLI version is present, this is usually in the output of the /about command  and will look like 0.1.5 for anything more than 6 versions older than the most recent should add the status/need-retesting label.
            8. If you see that the issue doesn't look like it has sufficient information recommend the status/need-information label.
            9. Use Area definitions mentioned below to help you narrow down issues.

            ## Guidelines

            - Only use labels that already exist in the repository.
            - Do not add comments or modify the issue content.
            - Triage only the current issue.
            - Apply only one area/ label.
            - Apply only one kind/ label.
            - Apply all applicable sub-area/* and priority/* labels based on the issue content. It's ok to have multiple of these.
            - Once you categorize the issue if it needs information bump down the priority by 1 eg.. a p0 would become a p1 a p1 would become a p2. P2 and P3 can stay as is in this scenario.
            Categorization Guidelines:
            P0: Critical / Blocker
            - A P0 bug is a catastrophic failure that demands immediate attention. It represents a complete showstopper for a significant portion of users or for the development process itself.
            Impact:
            - Blocks development or testing for the entire team.
            - Major security vulnerability that could compromise user data or system integrity.
            - Causes data loss or corruption with no workaround.
            - Crashes the application or makes a core feature completely unusable for all or most users in a production environment. Will it cause severe quality degration? Is it preventing contributors from contributing to the repository or is it a release blocker?
            Qualifier: Is the main function of the software broken?
            Example: The gemini auth login command fails with an unrecoverable error, preventing any user from authenticating and using the rest of the CLI.
            P1: High
            - A P1 bug is a serious issue that significantly degrades the user experience or impacts a core feature. While not a complete blocker, it's a major problem that needs a fast resolution. Feature requests are almost never P1.
            Impact:
            - A core feature is broken or behaving incorrectly for a large number of users or large number of use cases.
            - Review the bug details and comments to try figure out if this issue affects a large set of use cases or if it's a narrow set of use cases.
            - Severe performance degradation making the application frustratingly slow.
            - No straightforward workaround exists, or the workaround is difficult and non-obvious.
            Qualifier: Is a key feature unusable or giving very wrong results?
            Example: The gemini -p "..." command consistently returns a malformed JSON response or an empty result, making the CLI's primary generation feature unreliable.
            P2: Medium
            - A P2 bug is a moderately impactful issue. It's a noticeable problem but doesn't prevent the use of the software's main functionality.
            Impact:
            - Affects a non-critical feature or a smaller, specific subset of users.
            - An inconvenient but functional workaround is available and easy to execute.
            - Noticeable UI/UX problems that don't break functionality but look unprofessional (e.g., elements are misaligned or overlapping).
            Qualifier: Is it an annoying but non-blocking problem?
            Example: An error message is unclear or contains a typo, causing user confusion but not halting their workflow.
            P3: Low
            - A P3 bug is a minor, low-impact issue that is trivial or cosmetic. It has little to no effect on the overall functionality of the application.
            Impact:
            - Minor cosmetic issues like color inconsistencies, typos in documentation, or slight alignment problems on a non-critical page.
            - An edge-case bug that is very difficult to reproduce and affects a tiny fraction of users.
            Qualifier: Is it a "nice-to-fix" issue?
            Example: Spelling mistakes etc.
            Things you should know:
            - If users are talking about issues where the model gets downgraded from pro to flash then i want you to categorize that as a performance issue
            - This product is designed to use different models eg.. using pro, downgrading to flash etc. when users report that they dont expect the model to change those would be categorized as feature requests.
            Definition of Areas
            area/ux:
            - Issues concerning user-facing elements like command usability, interactive features, help docs, and perceived performance.
            - I am seeing my screen flicker when using Gemini CLI
            - I am seeing the output malformed
            - Theme changes aren't taking effect
            - My keyboard inputs arent' being recognzied
            area/platform:
            - Issues related to installation, packaging, OS compatibility (Windows, macOS, Linux), and the underlying CLI framework.
            area/background: Issues related to long-running background tasks, daemons, and autonomous or proactive agent features.
            area/models:
            - i am not getting a response that is reasonable or expected. this can include things like
            - I am calling a tool and the tool is not performing as expected.
            - i am expecting a tool to be called and it is not getting called ,
            - Including experience when using
            - built-in tools (e.g., web search, code interpreter, read file, writefile, etc..),
            - Function calling issues should be under this area
            - i am getting responses from the model that are malformed.
            - Issues concerning Gemini quality of response and inference,
            - Issues talking about unnecessary token consumption.
            - Issues talking about Model getting stuck in a loop be watchful as this could be the root cause for issues that otherwise seem like model performance issues.
            - Memory compression
            - unexpected responses,
            - poor quality of generated code
            area/tools:
            - These are primarily issues related to Model Context Protocol
            - These are issues that mention MCP support
            - feature requests asking for support for new tools.
            area/core: Issues with fundamental components like command parsing, configuration management, session state, and the main API client logic. Introducing multi-modality
            area/contribution: Issues related to improving the developer contribution experience, such as CI/CD pipelines, build scripts, and test automation infrastructure.
            area/authentication: Issues related to user identity, login flows, API key handling, credential storage, and access token management, unable to sign in selecting wrong authentication path etc..
            area/security-privacy: Issues concerning vulnerability patching, dependency security, data sanitization, privacy controls, and preventing unauthorized data access.
            area/extensibility: Issues related to the plugin system, extension APIs, or making the CLI's functionality available in other applications, github actions, ide support etc..
            area/performance: Issues focused on model performance
            - Issues with running out of capacity,
            - 429 errors etc..
            - could also pertain to latency,
            - other general software performance like, memory usage, CPU consumption, and algorithmic efficiency.
            - Switching models from one to the other unexpectedly.

      - name: 'Post Issue Triage Failure Comment'
        if: |-
          ${{ failure() && steps.gemini_issue_triage.outcome == 'failure' }}
        uses: 'actions/github-script@60a0d83039c74a4aee543508d2ffcb1c3799cdea' # ratchet:actions/github-script@v7
        env:
          REPOSITORY: '${{ github.repository }}'
          RUN_URL: '${{ github.server_url }}/${{ github.repository }}/actions/runs/${{ github.run_id }}'
        with:
          github-token: '${{ steps.generate_token.outputs.token }}'
          script: |-
            github.rest.issues.createComment({
              owner: process.env.REPOSITORY.split('/')[0],
              repo: process.env.REPOSITORY.split('/')[1],
              issue_number: '${{ github.event.issue.number }}',
<<<<<<< HEAD
              body: `There is a problem with the Gemini CLI issue triaging. Please check the [action logs](${process.env.RUN_URL}) for details.`
            })

  deduplicate-issues:
    if: |-
      github.repository == 'google-gemini/gemini-cli' &&
      vars.TRIAGE_DEDUPLICATE_ISSUES != '' &&
      (github.event_name == 'issues' ||
       github.event_name == 'workflow_dispatch' ||
       (github.event_name == 'issue_comment' &&
       contains(github.event.comment.body, '@gemini-cli /deduplicate') &&
       (github.event.comment.author_association == 'OWNER' ||
        github.event.comment.author_association == 'MEMBER' ||
        github.event.comment.author_association == 'COLLABORATOR')))

    timeout-minutes: 20
    runs-on: 'ubuntu-latest'
    steps:
      - name: 'Checkout'
        uses: 'actions/checkout@08c6903cd8c0fde910a37f88322edcfb5dd907a8' # ratchet:actions/checkout@v5

      - name: 'Generate GitHub App Token'
        id: 'generate_token'
        uses: 'actions/create-github-app-token@a8d616148505b5069dccd32f177bb87d7f39123b' # ratchet:actions/create-github-app-token@v2
        with:
          app-id: '${{ secrets.APP_ID }}'
          private-key: '${{ secrets.PRIVATE_KEY }}'

      - name: 'Log in to GitHub Container Registry'
        uses: 'docker/login-action@184bdaa0721073962dff0199f1fb9940f07167d1' # ratchet:docker/login-action@v3
        with:
          registry: 'ghcr.io'
          username: '${{ github.actor }}'
          password: '${{ secrets.GITHUB_TOKEN }}'

      - name: 'Run Gemini Issue Deduplication'
        uses: 'google-github-actions/run-gemini-cli@06123c6a203eb7a964ce3be7c48479cc66059f23' # ratchet:google-github-actions/run-gemini-cli@v0
        id: 'gemini_issue_deduplication'
        env:
          GITHUB_TOKEN: '${{ steps.generate_token.outputs.token }}'
          ISSUE_TITLE: '${{ github.event.issue.title }}'
          ISSUE_BODY: '${{ github.event.issue.body }}'
          ISSUE_NUMBER: '${{ github.event.issue.number }}'
          REPOSITORY: '${{ github.repository }}'
          FIRESTORE_PROJECT: '${{ vars.FIRESTORE_PROJECT }}'
        with:
          gcp_workload_identity_provider: '${{ vars.GCP_WIF_PROVIDER }}'
          gcp_project_id: '${{ vars.GOOGLE_CLOUD_PROJECT }}'
          gcp_location: '${{ vars.GOOGLE_CLOUD_LOCATION }}'
          gcp_service_account: '${{ vars.SERVICE_ACCOUNT_EMAIL }}'
          gemini_api_key: '${{ secrets.GEMINI_API_KEY }}'
          use_vertex_ai: '${{ vars.GOOGLE_GENAI_USE_VERTEXAI }}'
          use_gemini_code_assist: '${{ vars.GOOGLE_GENAI_USE_GCA }}'
          settings: |-
            {
              "mcpServers": {
                "issue_deduplication": {
                  "command": "docker",
                  "args": [
                    "run",
                    "-i",
                    "--rm",
                    "--network", "host",
                    "-e", "GITHUB_TOKEN",
                    "-e", "GEMINI_API_KEY",
                    "-e", "DATABASE_TYPE",
                    "-e", "FIRESTORE_DATABASE_ID",
                    "-e", "GCP_PROJECT",
                    "-e", "GOOGLE_APPLICATION_CREDENTIALS=/app/gcp-credentials.json",
                    "-v", "${GOOGLE_APPLICATION_CREDENTIALS}:/app/gcp-credentials.json",
                    "ghcr.io/google-gemini/gemini-cli-issue-triage@sha256:e3de1523f6c83aabb3c54b76d08940a2bf42febcb789dd2da6f95169641f94d3"
                  ],
                  "env": {
                    "GITHUB_TOKEN": "${GITHUB_TOKEN}",
                    "GEMINI_API_KEY": "${{ secrets.GEMINI_API_KEY }}",
                    "DATABASE_TYPE":"firestore",
                    "GCP_PROJECT": "${FIRESTORE_PROJECT}",
                    "FIRESTORE_DATABASE_ID": "(default)",
                    "GOOGLE_APPLICATION_CREDENTIALS": "${GOOGLE_APPLICATION_CREDENTIALS}"
                  },
                  "enabled": true,
                  "timeout": 600000
                }
              },
              "maxSessionTurns": 25,
              "coreTools": [
                "run_shell_command(echo)",
                "run_shell_command(gh issue comment)",
                "run_shell_command(gh issue view)",
                "run_shell_command(gh issue edit)"
              ],
              "telemetry": {
                "enabled": true,
                "target": "gcp"
              }
            }
          prompt: |-
            ## Role
            You are an issue de-duplication assistant. Your goal is to find
            duplicate issues, label the current issue as a duplicate, and notify
            the user by commenting on the current issue, while avoiding
            duplicate comments.
            ## Steps
            1.  **Find Potential Duplicates:**
                - The repository is ${{ github.repository }} and the issue number is ${{ github.event.issue.number }}.
                - Use the `duplicates` tool with the `repo` and `issue_number` to find potential duplicates for the current issue. Do not use the `threshold` parameter.
                - If no duplicates are found, you are done.
                - Print the JSON output from the `duplicates` tool to the logs.
            2.  **Refine Duplicates List (if necessary):**
                - If the `duplicates` tool returns between 1 and 14 results, you must refine the list.
                - For each potential duplicate issue, run `gh issue view <issue-number> --json title,body,comments` to fetch its content.
                - Also fetch the content of the original issue: `gh issue view "${ISSUE_NUMBER}" --json title,body,comments`.
                - Carefully analyze the content (title, body, comments) of the original issue and all potential duplicates.
                - It is very important if the comments on either issue mention that they are not duplicates of each other, to treat them as not duplicates.
                - Based on your analysis, create a final list containing only the issues you are highly confident are actual duplicates.
                - If your final list is empty, you are done.
                - Print to the logs if you omitted any potential duplicates based on your analysis.
                - If the `duplicates` tool returned 15+ results, use the top 15 matches (based on descending similarity score value) to perform this step.
            3.  **Format Final Duplicates List:**
                Format the final list of duplicates into a markdown string.
                The format should be:
                "Found possible duplicate issues:\n\n- #${issue_number}\n\nIf you believe this is not a duplicate, please remove the `status/possible-duplicate` label."
                Add an HTML comment to the end for identification: `<!-- gemini-cli-deduplication -->`
            4.  **Check for Existing Comment:**
                - Run `gh issue view "${ISSUE_NUMBER}" --json comments` to get all
                  comments on the issue.
                - Look for a comment made by a bot (the author's login often ends in `[bot]`) that contains `<!-- gemini-cli-deduplication -->`.
                - If you find such a comment, store its `id` and `body`.
            5.  **Decide Action:**
                - **If an existing comment is found:**
                    - Compare the new list of duplicate issues with the list from the existing comment's body.
                    - If they are the same, do nothing.
                    - If they are different, edit the existing comment. Use
                      `gh issue comment "${ISSUE_NUMBER}" --edit-comment <comment-id> --body "..."`.
                      The new body should be the new list of duplicates, but with the header "Found possible duplicate issues (updated):".
                - **If no existing comment is found:**
                    - Create a new comment with the list of duplicates.
                    - Use `gh issue comment "${ISSUE_NUMBER}" --body "..."`.
            6.  **Add Duplicate Label:**
                - If you created or updated a comment in the previous step, add the `duplicate` label to the current issue.
                - Use `gh issue edit "${ISSUE_NUMBER}" --add-label "status/possible-duplicate"`.
            ## Guidelines
            - Only use the `duplicates` and `run_shell_command` tools.
            - The `run_shell_command` tool can be used with `gh issue view`, `gh issue comment`, and `gh issue edit`.
            - Do not download or read media files like images, videos, or links. The `--json` flag for `gh issue view` will prevent this.
            - Do not modify the issue content or status.
            - Only comment on and label the current issue.
            - Reference all shell variables as "${VAR}" (with quotes and braces).
=======
              body: 'There is a problem with the Qwen Code issue triaging. Please check the [action logs](${{ github.server_url }}/${{ github.repository }}/actions/runs/${{ github.run_id }}) for details.'
            })
>>>>>>> ed5a2d0f
<|MERGE_RESOLUTION|>--- conflicted
+++ resolved
@@ -65,13 +65,8 @@
 
             ## Steps
 
-<<<<<<< HEAD
             1. Run: `gh label list --repo "${REPOSITORY}" --limit 100` to get all available labels.
-            2. Review the issue title and body provided in the environment variables: "${ISSUE_TITLE}" and "${ISSUE_BODY}".
-=======
-            1. Run: `gh label list --repo ${{ github.repository }} --limit 100` to get all available labels.
             2. Use right tool to review the issue title and body provided in the environment variables: "${ISSUE_TITLE}" and "${ISSUE_BODY}".
->>>>>>> ed5a2d0f
             3. Ignore any existing priorities or tags on the issue. Just report your findings.
             4. Select the most relevant labels from the existing labels, focusing on kind/*, area/*, sub-area/* and priority/*. For area/* and kind/* limit yourself to only the single most applicable label in each case.
             6. Apply the selected labels to this issue using: `gh issue edit "${ISSUE_NUMBER}" --repo "${REPOSITORY}" --add-label "label1,label2"`.
@@ -179,156 +174,5 @@
               owner: process.env.REPOSITORY.split('/')[0],
               repo: process.env.REPOSITORY.split('/')[1],
               issue_number: '${{ github.event.issue.number }}',
-<<<<<<< HEAD
-              body: `There is a problem with the Gemini CLI issue triaging. Please check the [action logs](${process.env.RUN_URL}) for details.`
-            })
-
-  deduplicate-issues:
-    if: |-
-      github.repository == 'google-gemini/gemini-cli' &&
-      vars.TRIAGE_DEDUPLICATE_ISSUES != '' &&
-      (github.event_name == 'issues' ||
-       github.event_name == 'workflow_dispatch' ||
-       (github.event_name == 'issue_comment' &&
-       contains(github.event.comment.body, '@gemini-cli /deduplicate') &&
-       (github.event.comment.author_association == 'OWNER' ||
-        github.event.comment.author_association == 'MEMBER' ||
-        github.event.comment.author_association == 'COLLABORATOR')))
-
-    timeout-minutes: 20
-    runs-on: 'ubuntu-latest'
-    steps:
-      - name: 'Checkout'
-        uses: 'actions/checkout@08c6903cd8c0fde910a37f88322edcfb5dd907a8' # ratchet:actions/checkout@v5
-
-      - name: 'Generate GitHub App Token'
-        id: 'generate_token'
-        uses: 'actions/create-github-app-token@a8d616148505b5069dccd32f177bb87d7f39123b' # ratchet:actions/create-github-app-token@v2
-        with:
-          app-id: '${{ secrets.APP_ID }}'
-          private-key: '${{ secrets.PRIVATE_KEY }}'
-
-      - name: 'Log in to GitHub Container Registry'
-        uses: 'docker/login-action@184bdaa0721073962dff0199f1fb9940f07167d1' # ratchet:docker/login-action@v3
-        with:
-          registry: 'ghcr.io'
-          username: '${{ github.actor }}'
-          password: '${{ secrets.GITHUB_TOKEN }}'
-
-      - name: 'Run Gemini Issue Deduplication'
-        uses: 'google-github-actions/run-gemini-cli@06123c6a203eb7a964ce3be7c48479cc66059f23' # ratchet:google-github-actions/run-gemini-cli@v0
-        id: 'gemini_issue_deduplication'
-        env:
-          GITHUB_TOKEN: '${{ steps.generate_token.outputs.token }}'
-          ISSUE_TITLE: '${{ github.event.issue.title }}'
-          ISSUE_BODY: '${{ github.event.issue.body }}'
-          ISSUE_NUMBER: '${{ github.event.issue.number }}'
-          REPOSITORY: '${{ github.repository }}'
-          FIRESTORE_PROJECT: '${{ vars.FIRESTORE_PROJECT }}'
-        with:
-          gcp_workload_identity_provider: '${{ vars.GCP_WIF_PROVIDER }}'
-          gcp_project_id: '${{ vars.GOOGLE_CLOUD_PROJECT }}'
-          gcp_location: '${{ vars.GOOGLE_CLOUD_LOCATION }}'
-          gcp_service_account: '${{ vars.SERVICE_ACCOUNT_EMAIL }}'
-          gemini_api_key: '${{ secrets.GEMINI_API_KEY }}'
-          use_vertex_ai: '${{ vars.GOOGLE_GENAI_USE_VERTEXAI }}'
-          use_gemini_code_assist: '${{ vars.GOOGLE_GENAI_USE_GCA }}'
-          settings: |-
-            {
-              "mcpServers": {
-                "issue_deduplication": {
-                  "command": "docker",
-                  "args": [
-                    "run",
-                    "-i",
-                    "--rm",
-                    "--network", "host",
-                    "-e", "GITHUB_TOKEN",
-                    "-e", "GEMINI_API_KEY",
-                    "-e", "DATABASE_TYPE",
-                    "-e", "FIRESTORE_DATABASE_ID",
-                    "-e", "GCP_PROJECT",
-                    "-e", "GOOGLE_APPLICATION_CREDENTIALS=/app/gcp-credentials.json",
-                    "-v", "${GOOGLE_APPLICATION_CREDENTIALS}:/app/gcp-credentials.json",
-                    "ghcr.io/google-gemini/gemini-cli-issue-triage@sha256:e3de1523f6c83aabb3c54b76d08940a2bf42febcb789dd2da6f95169641f94d3"
-                  ],
-                  "env": {
-                    "GITHUB_TOKEN": "${GITHUB_TOKEN}",
-                    "GEMINI_API_KEY": "${{ secrets.GEMINI_API_KEY }}",
-                    "DATABASE_TYPE":"firestore",
-                    "GCP_PROJECT": "${FIRESTORE_PROJECT}",
-                    "FIRESTORE_DATABASE_ID": "(default)",
-                    "GOOGLE_APPLICATION_CREDENTIALS": "${GOOGLE_APPLICATION_CREDENTIALS}"
-                  },
-                  "enabled": true,
-                  "timeout": 600000
-                }
-              },
-              "maxSessionTurns": 25,
-              "coreTools": [
-                "run_shell_command(echo)",
-                "run_shell_command(gh issue comment)",
-                "run_shell_command(gh issue view)",
-                "run_shell_command(gh issue edit)"
-              ],
-              "telemetry": {
-                "enabled": true,
-                "target": "gcp"
-              }
-            }
-          prompt: |-
-            ## Role
-            You are an issue de-duplication assistant. Your goal is to find
-            duplicate issues, label the current issue as a duplicate, and notify
-            the user by commenting on the current issue, while avoiding
-            duplicate comments.
-            ## Steps
-            1.  **Find Potential Duplicates:**
-                - The repository is ${{ github.repository }} and the issue number is ${{ github.event.issue.number }}.
-                - Use the `duplicates` tool with the `repo` and `issue_number` to find potential duplicates for the current issue. Do not use the `threshold` parameter.
-                - If no duplicates are found, you are done.
-                - Print the JSON output from the `duplicates` tool to the logs.
-            2.  **Refine Duplicates List (if necessary):**
-                - If the `duplicates` tool returns between 1 and 14 results, you must refine the list.
-                - For each potential duplicate issue, run `gh issue view <issue-number> --json title,body,comments` to fetch its content.
-                - Also fetch the content of the original issue: `gh issue view "${ISSUE_NUMBER}" --json title,body,comments`.
-                - Carefully analyze the content (title, body, comments) of the original issue and all potential duplicates.
-                - It is very important if the comments on either issue mention that they are not duplicates of each other, to treat them as not duplicates.
-                - Based on your analysis, create a final list containing only the issues you are highly confident are actual duplicates.
-                - If your final list is empty, you are done.
-                - Print to the logs if you omitted any potential duplicates based on your analysis.
-                - If the `duplicates` tool returned 15+ results, use the top 15 matches (based on descending similarity score value) to perform this step.
-            3.  **Format Final Duplicates List:**
-                Format the final list of duplicates into a markdown string.
-                The format should be:
-                "Found possible duplicate issues:\n\n- #${issue_number}\n\nIf you believe this is not a duplicate, please remove the `status/possible-duplicate` label."
-                Add an HTML comment to the end for identification: `<!-- gemini-cli-deduplication -->`
-            4.  **Check for Existing Comment:**
-                - Run `gh issue view "${ISSUE_NUMBER}" --json comments` to get all
-                  comments on the issue.
-                - Look for a comment made by a bot (the author's login often ends in `[bot]`) that contains `<!-- gemini-cli-deduplication -->`.
-                - If you find such a comment, store its `id` and `body`.
-            5.  **Decide Action:**
-                - **If an existing comment is found:**
-                    - Compare the new list of duplicate issues with the list from the existing comment's body.
-                    - If they are the same, do nothing.
-                    - If they are different, edit the existing comment. Use
-                      `gh issue comment "${ISSUE_NUMBER}" --edit-comment <comment-id> --body "..."`.
-                      The new body should be the new list of duplicates, but with the header "Found possible duplicate issues (updated):".
-                - **If no existing comment is found:**
-                    - Create a new comment with the list of duplicates.
-                    - Use `gh issue comment "${ISSUE_NUMBER}" --body "..."`.
-            6.  **Add Duplicate Label:**
-                - If you created or updated a comment in the previous step, add the `duplicate` label to the current issue.
-                - Use `gh issue edit "${ISSUE_NUMBER}" --add-label "status/possible-duplicate"`.
-            ## Guidelines
-            - Only use the `duplicates` and `run_shell_command` tools.
-            - The `run_shell_command` tool can be used with `gh issue view`, `gh issue comment`, and `gh issue edit`.
-            - Do not download or read media files like images, videos, or links. The `--json` flag for `gh issue view` will prevent this.
-            - Do not modify the issue content or status.
-            - Only comment on and label the current issue.
-            - Reference all shell variables as "${VAR}" (with quotes and braces).
-=======
               body: 'There is a problem with the Qwen Code issue triaging. Please check the [action logs](${{ github.server_url }}/${{ github.repository }}/actions/runs/${{ github.run_id }}) for details.'
-            })
->>>>>>> ed5a2d0f
+            })