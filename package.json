--- conflicted
+++ resolved
@@ -1,11 +1,6 @@
 {
-<<<<<<< HEAD
   "name": "@qwen-code/qwen-code",
   "version": "0.0.4",
-=======
-  "name": "@google/gemini-cli",
-  "version": "0.1.17",
->>>>>>> 42a03368
   "engines": {
     "node": ">=20.0.0"
   },
@@ -18,11 +13,7 @@
     "url": "git+https://github.com/QwenLM/qwen-code.git"
   },
   "config": {
-<<<<<<< HEAD
     "sandboxImageUri": "ghcr.io/qwenlm/qwen-code:0.0.4"
-=======
-    "sandboxImageUri": "us-docker.pkg.dev/gemini-code-dev/gemini-cli/sandbox:0.1.17"
->>>>>>> 42a03368
   },
   "scripts": {
     "start": "node scripts/start.js",
